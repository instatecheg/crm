--- conflicted
+++ resolved
@@ -45,15 +45,13 @@
     type: String,
     required: true,
   },
-<<<<<<< HEAD
   title: {
     type: String,
     default: '',
-=======
+  },
   successMessage: {
     type: String,
     default: 'Updated Successfully',
->>>>>>> df76b8a0
   },
 })
 
