<template>
  <LayoutHeader v-if="organization.doc">
    <template #left-header>
      <Breadcrumbs :items="breadcrumbs">
        <template #prefix="{ item }">
          <Icon v-if="item.icon" :icon="item.icon" class="mr-2 h-4" />
        </template>
      </Breadcrumbs>
    </template>
  </LayoutHeader>
  <div v-if="organization.doc" ref="parentRef" class="flex h-full">
    <Resizer
      v-if="organization.doc"
      :parent="$refs.parentRef"
      class="flex h-full flex-col overflow-hidden border-r"
    >
      <div class="border-b">
        <FileUploader
          @success="changeOrganizationImage"
          :validateFile="validateIsImageFile"
        >
          <template #default="{ openFileSelector, error }">
            <div class="flex flex-col items-start justify-start gap-4 p-5">
              <div class="flex gap-4 items-center">
                <div class="group relative h-15.5 w-15.5">
                  <Avatar
                    size="3xl"
                    class="h-15.5 w-15.5"
                    :label="organization.doc.organization_name"
                    :image="organization.doc.organization_logo"
                  />
                  <component
                    :is="organization.doc.image ? Dropdown : 'div'"
                    v-bind="
                      organization.doc.image
                        ? {
                            options: [
                              {
                                icon: 'upload',
                                label: organization.doc.image
                                  ? __('Change image')
                                  : __('Upload image'),
                                onClick: openFileSelector,
                              },
                              {
                                icon: 'trash-2',
                                label: __('Remove image'),
                                onClick: () => changeOrganizationImage(''),
                              },
                            ],
                          }
                        : { onClick: openFileSelector }
                    "
                    class="!absolute bottom-0 left-0 right-0"
                  >
                    <div
                      class="z-1 absolute bottom-0 left-0 right-0 flex h-14 cursor-pointer items-center justify-center rounded-b-full bg-black bg-opacity-40 pt-5 opacity-0 duration-300 ease-in-out group-hover:opacity-100"
                      style="
                        -webkit-clip-path: inset(22px 0 0 0);
                        clip-path: inset(22px 0 0 0);
                      "
                    >
                      <CameraIcon class="h-6 w-6 cursor-pointer text-white" />
                    </div>
                  </component>
                </div>
                <div class="flex flex-col gap-2 truncate">
                  <div class="truncate text-2xl font-medium text-ink-gray-9">
                    <span>{{ organization.doc.name }}</span>
                  </div>
                  <div
                    v-if="organization.doc.website"
                    class="flex items-center gap-1.5 text-base text-ink-gray-8"
                  >
                    <WebsiteIcon class="size-4" />
                    <span>{{ website(organization.doc.website) }}</span>
                  </div>
                  <ErrorMessage :message="__(error)" />
                </div>
              </div>
              <div class="flex gap-1.5">
                <Button
                  :label="__('Delete')"
                  theme="red"
                  size="sm"
                  @click="deleteOrganization()"
                >
                  <template #prefix>
                    <FeatherIcon name="trash-2" class="h-4 w-4" />
                  </template>
                </Button>
                <Tooltip :text="__('Open website')">
                  <div>
                    <Button @click="openWebsite">
                      <FeatherIcon name="link" class="h-4 w-4" />
                    </Button>
                  </div>
                </Tooltip>
              </div>
            </div>
          </template>
        </FileUploader>
      </div>
      <div
        v-if="sections.data"
        class="flex flex-1 flex-col justify-between overflow-hidden"
      >
        <SidePanelLayout
          :sections="sections.data"
          doctype="CRM Organization"
          :docname="organization.doc.name"
          @reload="sections.reload"
        />
      </div>
    </Resizer>
    <Tabs as="div" v-model="tabIndex" :tabs="tabs">
      <template #tab-item="{ tab, selected }">
        <button
          class="group flex items-center gap-2 border-b border-transparent py-2.5 text-base text-ink-gray-5 duration-300 ease-in-out hover:border-outline-gray-3 hover:text-ink-gray-9"
          :class="{ 'text-ink-gray-9': selected }"
        >
          <component v-if="tab.icon" :is="tab.icon" class="h-5" />
          {{ __(tab.label) }}
          <Badge
            class="group-hover:bg-surface-gray-7"
            :class="[selected ? 'bg-surface-gray-7' : 'bg-gray-600']"
            variant="solid"
            theme="gray"
            size="sm"
          >
            {{ tab.count }}
          </Badge>
        </button>
      </template>
      <template #tab-panel="{ tab }">
        <DealsListView
          class="mt-4"
          v-if="tab.label === 'Deals' && rows.length"
          :rows="rows"
          :columns="columns"
          :options="{ selectable: false, showTooltip: false }"
        />
        <ContactsListView
          class="mt-4"
          v-if="tab.label === 'Contacts' && rows.length"
          :rows="rows"
          :columns="columns"
          :options="{ selectable: false, showTooltip: false }"
        />
        <div
          v-if="!rows.length"
          class="grid flex-1 place-items-center text-xl font-medium text-ink-gray-4"
        >
          <div class="flex flex-col items-center justify-center space-y-3">
            <component :is="tab.icon" class="!h-10 !w-10" />
            <div>{{ __('No {0} Found', [__(tab.label)]) }}</div>
          </div>
        </div>
      </template>
    </Tabs>
  </div>
  <ErrorPage
    v-else-if="errorTitle"
    :errorTitle="errorTitle"
    :errorMessage="errorMessage"
  />
<<<<<<< HEAD
  <QuickEntryModal
    v-if="showQuickEntryModal"
    v-model="showQuickEntryModal"
    doctype="CRM Organization"
  />
  <AddressModal v-model="showAddressModal" v-model:address="_address" />
  <DeleteLinkedDocModal
    v-if="showDeleteLinkedDocModal"
    v-model="showDeleteLinkedDocModal"
    :doctype="'CRM Organization'"
    :docname="props.organizationId"
    name="Organizations"
  />
=======
>>>>>>> 96fefbd8
</template>

<script setup>
import ErrorPage from '@/components/ErrorPage.vue'
import Resizer from '@/components/Resizer.vue'
import SidePanelLayout from '@/components/SidePanelLayout.vue'
import Icon from '@/components/Icon.vue'
import LayoutHeader from '@/components/LayoutHeader.vue'
import DealsListView from '@/components/ListViews/DealsListView.vue'
import ContactsListView from '@/components/ListViews/ContactsListView.vue'
import WebsiteIcon from '@/components/Icons/WebsiteIcon.vue'
import CameraIcon from '@/components/Icons/CameraIcon.vue'
import DealsIcon from '@/components/Icons/DealsIcon.vue'
import ContactsIcon from '@/components/Icons/ContactsIcon.vue'
import { showAddressModal, addressProps } from '@/composables/modals'
import { getSettings } from '@/stores/settings'
import { getMeta } from '@/stores/meta'
import { globalStore } from '@/stores/global'
import { usersStore } from '@/stores/users'
import { statusesStore } from '@/stores/statuses'
import { getView } from '@/utils/view'
import { formatDate, timeAgo, validateIsImageFile } from '@/utils'
import {
  Tooltip,
  Breadcrumbs,
  Avatar,
  FileUploader,
  Dropdown,
  Tabs,
  call,
  createListResource,
  createDocumentResource,
  usePageMeta,
  createResource,
  toast,
} from 'frappe-ui'
import { h, computed, ref } from 'vue'
import { useRoute, useRouter } from 'vue-router'
import DeleteLinkedDocModal from '@/components/DeleteLinkedDocModal.vue'

const props = defineProps({
  organizationId: {
    type: String,
    required: true,
  },
})

const { brand } = getSettings()
const { getUser } = usersStore()
const { $dialog } = globalStore()
const { getDealStatus } = statusesStore()
const { doctypeMeta } = getMeta('CRM Organization')

const route = useRoute()
const router = useRouter()

const errorTitle = ref('')
const errorMessage = ref('')

const showDeleteLinkedDocModal = ref(false)

const organization = createDocumentResource({
  doctype: 'CRM Organization',
  name: props.organizationId,
  cache: ['organization', props.organizationId],
  fields: ['*'],
  auto: true,
  onSuccess: () => {
    errorTitle.value = ''
    errorMessage.value = ''
  },
  onError: (err) => {
    if (err.messages?.[0]) {
      errorTitle.value = __('Not permitted')
      errorMessage.value = __(err.messages?.[0])
    } else {
      router.push({ name: 'Organizations' })
    }
  },
})

const breadcrumbs = computed(() => {
  let items = [{ label: __('Organizations'), route: { name: 'Organizations' } }]

  if (route.query.view || route.query.viewType) {
    let view = getView(
      route.query.view,
      route.query.viewType,
      'CRM Organization',
    )
    if (view) {
      items.push({
        label: __(view.label),
        icon: view.icon,
        route: {
          name: 'Organizations',
          params: { viewType: route.query.viewType },
          query: { view: route.query.view },
        },
      })
    }
  }

  items.push({
    label: title.value,
    route: {
      name: 'Organization',
      params: { organizationId: props.organizationId },
    },
  })
  return items
})

const title = computed(() => {
  let t = doctypeMeta['CRM Organization']?.title_field || 'name'
  return organization.doc?.[t] || props.organizationId
})

usePageMeta(() => {
  return {
    title: title.value,
    icon: brand.favicon,
  }
})

<<<<<<< HEAD
async function deleteOrganization() {
  showDeleteLinkedDocModal.value = true
}

function validateFile(file) {
  let extn = file.name.split('.').pop().toLowerCase()
  if (!['png', 'jpg', 'jpeg'].includes(extn)) {
    return __('Only PNG and JPG images are allowed')
  }
}

=======
>>>>>>> 96fefbd8
async function changeOrganizationImage(file) {
  await call('frappe.client.set_value', {
    doctype: 'CRM Organization',
    name: props.organizationId,
    fieldname: 'organization_logo',
    value: file?.file_url || '',
  })
  organization.reload()
}

function website(url) {
  return url && url.replace(/^(?:https?:\/\/)?(?:www\.)?/i, '')
}

function openWebsite() {
  if (!organization.doc.website) toast.error(__('No website found'))
  else window.open(organization.doc.website, '_blank')
}

const _organization = ref({})

const sections = createResource({
  url: 'crm.fcrm.doctype.crm_fields_layout.crm_fields_layout.get_sidepanel_sections',
  cache: ['sidePanelSections', 'CRM Organization'],
  params: { doctype: 'CRM Organization' },
  auto: true,
  transform: (data) => getParsedSections(data),
})

function getParsedSections(_sections) {
  return _sections.map((section) => {
    section.columns = section.columns.map((column) => {
      column.fields = column.fields.map((field) => {
        if (field.fieldname === 'address') {
          return {
            ...field,
            create: (value, close) => {
              _organization.value.address = value
              openAddressModal()
              close()
            },
            edit: (address) => openAddressModal(address),
          }
        } else {
          return field
        }
      })
      return column
    })
    return section
  })
}

const tabIndex = ref(0)
const tabs = [
  {
    label: 'Deals',
    icon: h(DealsIcon, { class: 'h-4 w-4' }),
    count: computed(() => deals.data?.length),
  },
  {
    label: 'Contacts',
    icon: h(ContactsIcon, { class: 'h-4 w-4' }),
    count: computed(() => contacts.data?.length),
  },
]

const deals = createListResource({
  type: 'list',
  doctype: 'CRM Deal',
  cache: ['deals', props.organizationId],
  fields: [
    'name',
    'organization',
    'currency',
    'annual_revenue',
    'status',
    'email',
    'mobile_no',
    'deal_owner',
    'modified',
  ],
  filters: {
    organization: props.organizationId,
  },
  orderBy: 'modified desc',
  pageLength: 20,
  auto: true,
})

const contacts = createListResource({
  type: 'list',
  doctype: 'Contact',
  cache: ['contacts', props.organizationId],
  fields: [
    'name',
    'full_name',
    'image',
    'email_id',
    'mobile_no',
    'company_name',
    'modified',
  ],
  filters: {
    company_name: props.organizationId,
  },
  orderBy: 'modified desc',
  pageLength: 20,
  auto: true,
})

const rows = computed(() => {
  let list = []
  list = !tabIndex.value ? deals : contacts

  if (!list.data) return []

  return list.data.map((row) => {
    return !tabIndex.value ? getDealRowObject(row) : getContactRowObject(row)
  })
})

const { getFormattedCurrency } = getMeta('CRM Deal')

const columns = computed(() => {
  return tabIndex.value === 0 ? dealColumns : contactColumns
})

function getDealRowObject(deal) {
  return {
    name: deal.name,
    organization: {
      label: deal.organization,
      logo: organization.doc?.organization_logo,
    },
    annual_revenue: getFormattedCurrency('annual_revenue', deal),
    status: {
      label: deal.status,
      color: getDealStatus(deal.status)?.color,
    },
    email: deal.email,
    mobile_no: deal.mobile_no,
    deal_owner: {
      label: deal.deal_owner && getUser(deal.deal_owner).full_name,
      ...(deal.deal_owner && getUser(deal.deal_owner)),
    },
    modified: {
      label: formatDate(deal.modified),
      timeAgo: __(timeAgo(deal.modified)),
    },
  }
}

function getContactRowObject(contact) {
  return {
    name: contact.name,
    full_name: {
      label: contact.full_name,
      image_label: contact.full_name,
      image: contact.image,
    },
    email: contact.email_id,
    mobile_no: contact.mobile_no,
    company_name: {
      label: contact.company_name,
      logo: organization.doc?.organization_logo,
    },
    modified: {
      label: formatDate(contact.modified),
      timeAgo: __(timeAgo(contact.modified)),
    },
  }
}

const dealColumns = [
  {
    label: __('Organization'),
    key: 'organization',
    width: '11rem',
  },
  {
    label: __('Amount'),
    key: 'annual_revenue',
    align: 'right',
    width: '9rem',
  },
  {
    label: __('Status'),
    key: 'status',
    width: '10rem',
  },
  {
    label: __('Email'),
    key: 'email',
    width: '12rem',
  },
  {
    label: __('Mobile no'),
    key: 'mobile_no',
    width: '11rem',
  },
  {
    label: __('Deal owner'),
    key: 'deal_owner',
    width: '10rem',
  },
  {
    label: __('Last modified'),
    key: 'modified',
    width: '8rem',
  },
]

const contactColumns = [
  {
    label: __('Name'),
    key: 'full_name',
    width: '17rem',
  },
  {
    label: __('Email'),
    key: 'email',
    width: '12rem',
  },
  {
    label: __('Phone'),
    key: 'mobile_no',
    width: '12rem',
  },
  {
    label: __('Organization'),
    key: 'company_name',
    width: '12rem',
  },
  {
    label: __('Last modified'),
    key: 'modified',
    width: '8rem',
  },
]

function openAddressModal(_address) {
  showAddressModal.value = true
  addressProps.value = {
    doctype: 'Address',
    address: _address,
  }
}
</script><|MERGE_RESOLUTION|>--- conflicted
+++ resolved
@@ -164,7 +164,6 @@
     :errorTitle="errorTitle"
     :errorMessage="errorMessage"
   />
-<<<<<<< HEAD
   <QuickEntryModal
     v-if="showQuickEntryModal"
     v-model="showQuickEntryModal"
@@ -178,8 +177,6 @@
     :docname="props.organizationId"
     name="Organizations"
   />
-=======
->>>>>>> 96fefbd8
 </template>
 
 <script setup>
@@ -305,7 +302,6 @@
   }
 })
 
-<<<<<<< HEAD
 async function deleteOrganization() {
   showDeleteLinkedDocModal.value = true
 }
@@ -317,8 +313,6 @@
   }
 }
 
-=======
->>>>>>> 96fefbd8
 async function changeOrganizationImage(file) {
   await call('frappe.client.set_value', {
     doctype: 'CRM Organization',
